use vizia::prelude::*;

const STYLE: &str = r#"

    .modal {
        space: 1s;
        child-space: 8px;
        child-left: 1s;
        child-right: 1s;
        background-color: white;
        border-radius: 3px;
        border-width: 1px;
        border-color: #999999;
        outer-shadow: 0 3 10 #00000055;
        overflow: visible;
<<<<<<< HEAD
        child-space: 10px;
        height: auto;
=======
>>>>>>> e4394f75
    }

    .modal>vstack>label {
        width: auto;
        height: auto;
        space: 5px;
        child-space: 1s;
    }

    .modal button {
        border-radius: 3px;
        child-space: 1s;
    }

    .modal hstack {
        col-between: 20px;
        size: auto;
    }
"#;

#[derive(Lens)]
pub struct AppData {
    is_saved: bool,
    show_dialog: bool,
}

impl Model for AppData {
    fn event(&mut self, cx: &mut EventContext, event: &mut Event) {
        event.map(|window_event, meta| match window_event {
            // Intercept WindowClose event to show a dialog if not 'saved'.
            WindowEvent::WindowClose => {
                if !self.is_saved {
                    self.show_dialog = true;
                    meta.consume();
                }
            }
            _ => {}
        });

        event.map(|app_event, _| match app_event {
            AppEvent::HideModal => {
                self.show_dialog = false;
            }

            AppEvent::Save => {
                self.is_saved = true;
            }

            AppEvent::SaveAndClose => {
                self.is_saved = true;
                cx.emit(WindowEvent::WindowClose);
            }

            AppEvent::Cancel => {
                self.is_saved = false;
            }
        });
    }
}

pub enum AppEvent {
    HideModal,
    Save,
    SaveAndClose,
    Cancel,
}

fn main() {
    Application::new(|cx| {
        cx.add_stylesheet(STYLE).expect("Failed to add stylesheet");
        AppData { is_saved: false, show_dialog: false }.build(cx);

        HStack::new(cx, |cx| {
            Button::new(cx, |cx| cx.emit(WindowEvent::WindowClose), |cx| Label::new(cx, "Close"));
            Button::new(cx, |cx| cx.emit(AppEvent::Save), |cx| Label::new(cx, "Save"));
        })
        .col_between(Pixels(10.0))
        .space(Pixels(20.0));

        Popup::new(cx, AppData::show_dialog, true, |cx| {
            VStack::new(cx, |cx| {
                Label::new(cx, "Save before close?").width(Stretch(1.0)).child_space(Stretch(1.0));
                HStack::new(cx, |cx| {
                    Button::new(
                        cx,
                        |cx| cx.emit(AppEvent::SaveAndClose),
                        |cx| Label::new(cx, "Save & Close"),
                    )
                    .width(Pixels(120.0))
                    .class("accent");

                    Button::new(
                        cx,
                        |cx| cx.emit(AppEvent::HideModal),
                        |cx| Label::new(cx, "Cancel"),
                    )
                    .width(Pixels(120.0));
                })
<<<<<<< HEAD
                .height(Auto);
=======
                .size(Auto);
>>>>>>> e4394f75
            })
            .size(Auto)
            .row_between(Pixels(20.0))
            .height(Auto);
        })
        .on_blur(|cx| cx.emit(AppEvent::HideModal))
        .width(Pixels(300.0))
        .height(Auto)
        .row_between(Pixels(20.0))
        .class("modal");
    })
    .run();
}<|MERGE_RESOLUTION|>--- conflicted
+++ resolved
@@ -13,11 +13,8 @@
         border-color: #999999;
         outer-shadow: 0 3 10 #00000055;
         overflow: visible;
-<<<<<<< HEAD
         child-space: 10px;
         height: auto;
-=======
->>>>>>> e4394f75
     }
 
     .modal>vstack>label {
@@ -116,11 +113,7 @@
                     )
                     .width(Pixels(120.0));
                 })
-<<<<<<< HEAD
                 .height(Auto);
-=======
-                .size(Auto);
->>>>>>> e4394f75
             })
             .size(Auto)
             .row_between(Pixels(20.0))
