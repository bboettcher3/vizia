--- conflicted
+++ resolved
@@ -231,7 +231,6 @@
 
 fn setup_canvas(result: &mut Window) {
     // Set some initial properties on our result canvas
-<<<<<<< HEAD
     let dpi_factor = result.window().unwrap().scale_factor();
     let size = result.window().unwrap().inner_size();
     result.canvas.as_mut().unwrap().set_size(
@@ -246,9 +245,4 @@
         size.height as u32,
         Color::rgb(255, 80, 80),
     );
-=======
-    let size = result.window().inner_size();
-    result.canvas.set_size(size.width as u32, size.height as u32, 1.0);
-    result.canvas.clear_rect(0, 0, size.width as u32, size.height as u32, Color::rgb(255, 80, 80));
->>>>>>> 8e2d6d41
 }