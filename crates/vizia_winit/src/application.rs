--- conflicted
+++ resolved
@@ -241,19 +241,10 @@
 
                     cx.process_visual_updates();
 
-<<<<<<< HEAD
                     cx.mutate_window(|cx, window: &Window| {
-                        if cx.style().needs_redraw {
+                        cx.style().should_redraw(|| {
                             window.window().request_redraw();
-                            cx.style().needs_redraw = false;
-=======
-                    if let Some(window_view) = cx.views().remove(&Entity::root()) {
-                        if let Some(window) = window_view.downcast_ref::<Window>() {
-                            cx.style().should_redraw(|| {
-                                window.window().request_redraw();
-                            });
->>>>>>> 4e5ad543
-                        }
+                        });
                     });
 
                     if let Some(idle_callback) = &on_idle {
