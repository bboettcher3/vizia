--- conflicted
+++ resolved
@@ -64,13 +64,8 @@
     fn font_size<U: Into<FontSize>>(mut self, value: impl Res<U>) -> Self {
         let entity = self.entity();
         value.set_or_bind(self.context(), entity, |cx, entity, v| {
-<<<<<<< HEAD
             cx.style.font_size.insert(entity, v.get_val(cx).into());
             cx.style.system_flags |= SystemFlags::REFLOW;
-=======
-            cx.style.font_size.insert(entity, v.into());
-            cx.style.needs_text_layout.insert(entity, true);
->>>>>>> 7d0ba664
         });
         self
     }
