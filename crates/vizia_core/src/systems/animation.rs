--- conflicted
+++ resolved
@@ -8,13 +8,7 @@
         cx.style.display.tick(time) | cx.style.visibility.tick(time) | cx.style.opacity.tick(time);
 
     // Properties which affect rendering
-<<<<<<< HEAD
     let needs_redraw = cx.style.opacity.tick(time)
-=======
-    let needs_redraw = cx.style.rotate.tick(time)
-        | cx.style.translate.tick(time)
-        | cx.style.scale.tick(time)
->>>>>>> 4e391455
         | cx.style.border_color.tick(time)
         | cx.style.border_top_left_radius.tick(time)
         | cx.style.border_top_right_radius.tick(time)
