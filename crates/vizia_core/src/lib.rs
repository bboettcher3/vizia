--- conflicted
+++ resolved
@@ -55,14 +55,9 @@
     pub use super::input::{Keymap, KeymapEntry, KeymapEvent};
     #[cfg(feature = "localization")]
     pub use super::localization::Localized;
-<<<<<<< HEAD
-    pub use super::modifiers::Actions;
+    pub use super::modifiers::ActionModifiers;
     pub use super::resource::fonts;
     pub use super::view::Handle;
-=======
-    pub use super::modifiers::ActionModifiers;
-    pub use super::state::{Binding, Data, Lens, LensExt, Model, Res, Setter};
->>>>>>> 6441e941
     pub use super::view::{Canvas, View};
     pub use super::views::*;
     pub use super::window::WindowModifiers;
