--- conflicted
+++ resolved
@@ -31,13 +31,8 @@
     pub cache: &'a CachedData,
     pub draw_cache: &'a DrawCache,
     pub tree: &'a Tree<Entity>,
-<<<<<<< HEAD
     pub(crate) data: &'a SparseSet<HashMap<TypeId, Box<dyn ModelData>>>,
     pub views: &'a FnvHashMap<Entity, Box<dyn ViewHandler>>,
-=======
-    pub(crate) data: &'a SparseSet<ModelDataStore>,
-    pub(crate) views: &'a mut FnvHashMap<Entity, Box<dyn ViewHandler>>,
->>>>>>> 29cbf587
     listeners:
         &'a mut HashMap<Entity, Box<dyn Fn(&mut dyn ViewHandler, &mut EventContext, &mut Event)>>,
     pub resource_manager: &'a ResourceManager,
