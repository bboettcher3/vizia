--- conflicted
+++ resolved
@@ -1,10 +1,7 @@
-<<<<<<< HEAD
+//! The `Context` is where the retained data of a vizia application lives.
+
 mod access;
-=======
-//! The `Context` is where the retained data of a vizia application lives.
-
 #[doc(hidden)]
->>>>>>> df560a85
 pub mod backend;
 mod draw;
 mod event;
@@ -26,7 +23,7 @@
 use cosmic_text::{fontdb::Database, Attrs, AttrsList, BufferLine, FamilyOwned};
 use fnv::FnvHashMap;
 use replace_with::replace_with_or_abort;
-#[cfg(feature = "localization")]
+
 use unic_langid::LanguageIdentifier;
 
 pub use access::*;
@@ -42,14 +39,8 @@
 #[cfg(feature = "embedded_fonts")]
 use crate::fonts;
 use crate::prelude::*;
-<<<<<<< HEAD
 use crate::resource::{ImageOrId, ImageRetentionPolicy, ResourceManager, StoredImage};
-use crate::state::{BindingHandler, ModelDataStore};
-use crate::style::Style;
-=======
-use crate::resource::{ImageRetentionPolicy, ResourceManager};
-use crate::style::{PseudoClass, Style};
->>>>>>> df560a85
+use crate::style::{PseudoClassFlags, Style};
 use crate::text::{TextConfig, TextContext};
 use vizia_id::{GenerationalId, IdManager};
 use vizia_input::{Modifiers, MouseState};
@@ -559,7 +550,6 @@
         self.resource_manager.image_loader = Some(Box::new(loader));
     }
 
-    #[cfg(feature = "localization")]
     pub fn add_translation(&mut self, lang: LanguageIdentifier, ftl: impl ToString) {
         self.resource_manager.add_translation(lang, ftl.to_string());
         self.emit(EnvironmentEvent::SetLocale(self.resource_manager.language.clone()));
