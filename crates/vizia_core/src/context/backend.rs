--- conflicted
+++ resolved
@@ -12,14 +12,10 @@
     events::ViewHandler,
     layout::geometry_changed,
     prelude::*,
-<<<<<<< HEAD
     resource::fonts,
     resource::FontOrId,
+    state::ModelOrView,
     style::{PseudoClass, Style},
-=======
-    state::ModelOrView,
-    style::Style,
->>>>>>> 6dfa0b84
     systems::*,
 };
 use vizia_id::GenerationalId;
