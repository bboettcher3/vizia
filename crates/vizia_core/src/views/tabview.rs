use crate::prelude::*;

pub enum TabEvent {
    SetSelected(usize),
}

#[derive(Lens)]
pub struct TabView {
    selected_index: usize,
    is_vertical: bool,

    #[lens(ignore)]
    on_select: Option<Box<dyn Fn(&mut EventContext, usize)>>,
}

impl TabView {
    pub fn new<L, T, F>(cx: &mut Context, lens: L, content: F) -> Handle<Self>
    where
        L: Lens,
        <L as Lens>::Target: std::ops::Deref<Target = [T]>,
        T: Clone + 'static,
        F: 'static + Clone + Fn(&mut Context, Index<L, T>) -> TabPair,
    {
<<<<<<< HEAD
        Self { selected_index: 0, is_vertical: false, on_select: None }
            .build(cx, move |cx| {
                let content2 = content.clone();
                // Tab headers
                ScrollView::new(cx, 0.0, 0.0, true, true, move |cx| {
                    //VStack::new(cx, move |cx| {
                    Binding::new(cx, lens.map(|list| list.len()), move |cx, list_length| {
                        let list_length = list_length.get_fallible(cx).map_or(0, |d| d);
                        for index in 0..list_length {
                            let l = lens.index(index);
                            let builder = (content2)(cx, l).header;
                            TabHeader::new(cx, index, builder)
                                .bind(TabView::selected_index, move |handle, selected_index| {
                                    let selected_index = selected_index.get(handle.cx);
                                    handle.checked(selected_index == index);
                                })
                                .toggle_class("vertical", TabView::is_vertical)
                                .cursor(CursorIcon::Hand);
                        }
                    })
                    //})
                    //.toggle_class("vertical", TabView::is_vertical)
                    //.class("tabview-tabheader-wrapper");
=======
        Self { selected_index: 0, on_select: None }.build(cx, move |cx| {
            let content2 = content.clone();
            // Tab headers
            VStack::new(cx, move |cx| {
                Binding::new(cx, lens.map(|list| list.len()), move |cx, list_length| {
                    let list_length = list_length.get(cx);
                    for index in 0..list_length {
                        let l = lens.index(index);
                        let builder = (content2)(cx, l).header;
                        TabHeader::new(cx, index, builder).bind(
                            TabView::selected_index,
                            move |handle, selected_index| {
                                let selected_index = selected_index.get(&handle);
                                handle.checked(selected_index == index);
                            },
                        );
                    }
>>>>>>> ba8a67f2
                })
                .toggle_class("vertical", TabView::is_vertical);

                Element::new(cx)
                    .class("tabview-divider")
                    .toggle_class("vertical", TabView::is_vertical);

                // Tab content
                VStack::new(cx, |cx| {
                    Binding::new(cx, TabView::selected_index, move |cx, selected| {
                        let selected = selected.get(cx);
                        let l = lens.index(selected);
                        ((content)(cx, l).content)(cx);
                    });
                })
                .class("tabview-content-wrapper");
            })
            .toggle_class("vertical", TabView::is_vertical)
    }
}

impl View for TabView {
    fn element(&self) -> Option<&'static str> {
        Some("tabview")
    }

    fn event(&mut self, cx: &mut EventContext, event: &mut Event) {
        event.map(|tab_event, meta| match tab_event {
            TabEvent::SetSelected(index) => {
                self.selected_index = *index;
                if let Some(callback) = &self.on_select {
                    (callback)(cx, self.selected_index);
                }
                meta.consume();
            }
        });
    }
}

impl<'a> Handle<'a, TabView> {
    pub fn vertical(self) -> Self {
        self.modify(|tabview: &mut TabView| tabview.is_vertical = true)
    }

    pub fn on_select(self, callback: impl Fn(&mut EventContext, usize) + 'static) -> Self {
        self.modify(|tabview: &mut TabView| tabview.on_select = Some(Box::new(callback)))
    }

    pub fn with_selected<U: Into<usize>>(mut self, selected: impl Res<U>) -> Self {
        let entity = self.entity();
        selected.set_or_bind(self.context(), entity, |cx, selected| {
            let index = selected.get(cx).into();
            cx.emit(TabEvent::SetSelected(index));
        });

        self
    }
}

pub struct TabPair {
    pub header: Box<dyn Fn(&mut Context)>,
    pub content: Box<dyn Fn(&mut Context)>,
}

impl TabPair {
    pub fn new<H, C>(header: H, content: C) -> Self
    where
        H: 'static + Fn(&mut Context),
        C: 'static + Fn(&mut Context),
    {
        Self { header: Box::new(header), content: Box::new(content) }
    }
}

pub struct TabHeader {
    index: usize,
}

impl TabHeader {
    pub fn new<F>(cx: &mut Context, index: usize, content: F) -> Handle<Self>
    where
        F: 'static + Fn(&mut Context),
    {
        Self { index }.build(cx, |cx| (content)(cx))
    }
}

impl View for TabHeader {
    fn element(&self) -> Option<&'static str> {
        Some("tabheader")
    }

    fn event(&mut self, cx: &mut EventContext, event: &mut Event) {
        event.map(|window_event, _meta| match window_event {
            WindowEvent::MouseDown(button) if *button == MouseButton::Left => {
                cx.emit(TabEvent::SetSelected(self.index));
            }

            _ => {}
        });
    }
}<|MERGE_RESOLUTION|>--- conflicted
+++ resolved
@@ -21,7 +21,6 @@
         T: Clone + 'static,
         F: 'static + Clone + Fn(&mut Context, Index<L, T>) -> TabPair,
     {
-<<<<<<< HEAD
         Self { selected_index: 0, is_vertical: false, on_select: None }
             .build(cx, move |cx| {
                 let content2 = content.clone();
@@ -29,7 +28,7 @@
                 ScrollView::new(cx, 0.0, 0.0, true, true, move |cx| {
                     //VStack::new(cx, move |cx| {
                     Binding::new(cx, lens.map(|list| list.len()), move |cx, list_length| {
-                        let list_length = list_length.get_fallible(cx).map_or(0, |d| d);
+                        let list_length = list_length.get(cx).map_or(0, |d| d);
                         for index in 0..list_length {
                             let l = lens.index(index);
                             let builder = (content2)(cx, l).header;
@@ -45,25 +44,6 @@
                     //})
                     //.toggle_class("vertical", TabView::is_vertical)
                     //.class("tabview-tabheader-wrapper");
-=======
-        Self { selected_index: 0, on_select: None }.build(cx, move |cx| {
-            let content2 = content.clone();
-            // Tab headers
-            VStack::new(cx, move |cx| {
-                Binding::new(cx, lens.map(|list| list.len()), move |cx, list_length| {
-                    let list_length = list_length.get(cx);
-                    for index in 0..list_length {
-                        let l = lens.index(index);
-                        let builder = (content2)(cx, l).header;
-                        TabHeader::new(cx, index, builder).bind(
-                            TabView::selected_index,
-                            move |handle, selected_index| {
-                                let selected_index = selected_index.get(&handle);
-                                handle.checked(selected_index == index);
-                            },
-                        );
-                    }
->>>>>>> ba8a67f2
                 })
                 .toggle_class("vertical", TabView::is_vertical);
 
