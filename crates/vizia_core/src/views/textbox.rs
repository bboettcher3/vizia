use crate::accessibility::IntoNode;
use crate::cache::BoundingBox;
use crate::context::AccessNode;
use crate::prelude::*;

use crate::text::{enforce_text_bounds, ensure_visible, Direction, Movement};
use crate::views::scrollview::SCROLL_SENSITIVITY;
<<<<<<< HEAD
use cosmic_text::{Action, Attrs, Edit};
=======
use accesskit::{ActionData, ActionRequest, Rect, TextDirection, TextPosition, TextSelection};
use cosmic_text::{Action, Attrs, Cursor, Edit};
use std::sync::Arc;
use unicode_segmentation::UnicodeSegmentation;
use vizia_id::GenerationalId;
>>>>>>> e1a8863a
use vizia_input::Code;
use vizia_storage::TreeExt;

pub enum TextEvent {
    InsertText(String),
    ResetText(String),
    DeleteText(Movement),
    MoveCursor(Movement, bool),
    SelectAll,
    SelectWord,
    SelectParagraph,
    StartEdit,
    EndEdit,
    Submit(bool),
    Hit(f32, f32),
    Drag(f32, f32),
    Scroll(f32, f32),
    Copy,
    Paste,
    Cut,
    GeometryChanged,
}

pub struct Textbox<L: Lens> {
    lens: L,
    kind: TextboxKind,
    edit: bool,
    transform: (f32, f32),
    on_edit: Option<Box<dyn Fn(&mut EventContext, String) + Send + Sync>>,
    on_submit: Option<Box<dyn Fn(&mut EventContext, String, bool) + Send + Sync>>,
}

#[derive(Copy, Clone, PartialEq, Eq)]
pub enum TextboxKind {
    SingleLine,
    MultiLineUnwrapped,
    MultiLineWrapped,
}

impl<L: Lens> Textbox<L>
where
    <L as Lens>::Target: Data + Clone + ToString,
{
    pub fn new(cx: &mut Context, lens: L) -> Handle<Self> {
        Self::new_core(cx, lens, TextboxKind::SingleLine)
    }

    pub fn new_multiline(cx: &mut Context, lens: L, wrap: bool) -> Handle<Self> {
        Self::new_core(
            cx,
            lens,
            if wrap { TextboxKind::MultiLineWrapped } else { TextboxKind::MultiLineUnwrapped },
        )
    }

    fn new_core(cx: &mut Context, lens: L, kind: TextboxKind) -> Handle<Self> {
        Self {
            lens: lens.clone(),
            kind,
            edit: false,
            transform: (0.0, 0.0),
            on_edit: None,
            on_submit: None,
        }
        .build(cx, move |cx| {
            let parent = cx.current;

            Binding::new(cx, lens.clone(), move |cx, text| {
                let text_str = text.view(cx.data().unwrap(), |text| {
                    text.map(|x| x.to_string()).unwrap_or_else(|| "".to_owned())
                });

                cx.text_context.with_buffer(parent, |fs, buf| {
                    buf.set_text(fs, &text_str, Attrs::new());
                });
            });
        })
        .text_wrap(kind == TextboxKind::MultiLineWrapped)
        .cursor(CursorIcon::Text)
        .navigable(true)
    }

    fn set_caret(&mut self, cx: &mut EventContext) {
        let parent = cx.current().parent(cx.tree).unwrap();

        // this is a weird situation - layout and drawing must be done in physical space, but our
        // output (translate) must be in logical space.
        let scale = cx.style.dpi_factor as f32;

        // calculate visible area for content and container
        // let bounds = *cx.cache.bounds.get(cx.current).unwrap();
        let bounds = cx.bounds();
        let mut parent_bounds = *cx.cache.bounds.get(parent).unwrap();

        cx.text_context.sync_styles(cx.current, cx.style);

        // do the computation
        let (mut tx, mut ty) = self.transform;
        tx *= scale;
        ty *= scale;
        (tx, ty) = enforce_text_bounds(&bounds, &parent_bounds, (tx, ty));

        // TODO justify????
        if let Some((x, y, w, h)) =
            cx.text_context.layout_caret(cx.current, (bounds.x, bounds.y), (0., 0.), 1.0 * scale)
        {
            let caret_box = BoundingBox { x, y, w, h };

            parent_bounds.x -= 1.0;
            parent_bounds.w += 2.0;
            (tx, ty) = ensure_visible(&caret_box, &parent_bounds, (tx, ty));
        }

        self.transform = (tx.round() / scale, ty.round() / scale);
    }

    pub fn insert_text(&mut self, cx: &mut EventContext, text: &str) {
        cx.text_context.with_editor(cx.current, |fs, buf| {
            buf.insert_string(text, None);
        });
        cx.needs_relayout();
        cx.needs_redraw();
    }

    pub fn delete_text(&mut self, cx: &mut EventContext, movement: Movement) {
        if cx.text_context.with_editor(cx.current, |fs, buf| !buf.delete_selection()) {
            self.move_cursor(cx, movement, true);
            cx.text_context.with_editor(cx.current, |fs, buf| {
                buf.delete_selection();
            });
        }
        cx.needs_relayout();
        cx.needs_redraw();
    }

    pub fn reset_text(&mut self, cx: &mut EventContext, text: &str) {
        cx.text_context.with_buffer(cx.current, |fs, buf| {
            buf.set_text(fs, text, Attrs::new());
        });
        cx.needs_relayout();
        cx.needs_redraw();
    }

    pub fn move_cursor(&mut self, cx: &mut EventContext, movement: Movement, selection: bool) {
        cx.text_context.with_editor(cx.current, |fs, buf| {
            if selection {
                if buf.select_opt().is_none() {
                    buf.set_select_opt(Some(buf.cursor()));
                }
            } else {
                buf.set_select_opt(None);
            }

            buf.action(
                fs,
                match movement {
                    Movement::Grapheme(Direction::Upstream) => Action::Previous,
                    Movement::Grapheme(Direction::Downstream) => Action::Next,
                    Movement::Grapheme(Direction::Left) => Action::Left,
                    Movement::Grapheme(Direction::Right) => Action::Right,
                    Movement::Word(Direction::Upstream) => Action::PreviousWord,
                    Movement::Word(Direction::Downstream) => Action::NextWord,
                    Movement::Word(Direction::Left) => Action::LeftWord,
                    Movement::Word(Direction::Right) => Action::RightWord,
                    Movement::Line(Direction::Upstream) => Action::Up,
                    Movement::Line(Direction::Downstream) => Action::Down,
                    Movement::LineStart => Action::Home,
                    Movement::LineEnd => Action::End,
                    Movement::Page(dir) => {
                        let parent = cx.current.parent(cx.tree).unwrap();
                        let parent_bounds = *cx.cache.bounds.get(parent).unwrap();
                        let sign = if let Direction::Upstream = dir { -1 } else { 1 };
                        Action::Vertical(sign * parent_bounds.h as i32)
                    }
                    Movement::Body(Direction::Upstream) => Action::BufferStart,
                    Movement::Body(Direction::Downstream) => Action::BufferEnd,
                    _ => return,
                },
            );
        });
        cx.needs_relayout();
        cx.needs_redraw();
    }

    pub fn select_all(&mut self, cx: &mut EventContext) {
        cx.text_context.with_editor(cx.current, |fs, buf| {
            buf.action(fs, Action::BufferStart);
            buf.set_select_opt(Some(buf.cursor()));
            buf.action(fs, Action::BufferEnd);
        });
        cx.needs_redraw();
    }

    pub fn select_word(&mut self, cx: &mut EventContext) {
        cx.text_context.with_editor(cx.current, |fs, buf| {
            buf.action(fs, Action::PreviousWord);
            buf.set_select_opt(Some(buf.cursor()));
            buf.action(fs, Action::NextWord);
        });
        cx.needs_redraw();
    }

    pub fn select_paragraph(&mut self, cx: &mut EventContext) {
        cx.text_context.with_editor(cx.current, |fs, buf| {
            buf.action(fs, Action::ParagraphStart);
            buf.set_select_opt(Some(buf.cursor()));
            buf.action(fs, Action::ParagraphEnd);
        });
        cx.needs_redraw();
    }

    pub fn deselect(&mut self, cx: &mut EventContext) {
        cx.text_context.with_editor(cx.current, |fs, buf| {
            buf.set_select_opt(None);
        });
        cx.needs_redraw();
    }

    /// These input coordinates should be physical coordinates, i.e. what the mouse events provide.
    /// The output text coordinates will also be physical, but relative to the top of the text
    /// glyphs, appropriate for passage to cosmic.
    pub fn coordinates_global_to_text(&self, cx: &EventContext, x: f32, y: f32) -> (f32, f32) {
        let parent = cx.current.parent(cx.tree).unwrap();
        let parent_bounds = *cx.cache.bounds.get(parent).unwrap();

        let child_left = cx.style.child_left.get(cx.current).copied().unwrap_or_default();
        let child_right = cx.style.child_right.get(cx.current).copied().unwrap_or_default();
        let child_top = cx.style.child_top.get(cx.current).copied().unwrap_or_default();
        let child_bottom = cx.style.child_bottom.get(cx.current).copied().unwrap_or_default();

        let justify_x = match (child_left, child_right) {
            (Stretch(left), Stretch(right)) => {
                if left + right == 0.0 {
                    0.5
                } else {
                    left / (left + right)
                }
            }
            (Stretch(_), _) => 1.0,
            _ => 0.0,
        };
        let justify_y = match (child_top, child_bottom) {
            (Stretch(top), Stretch(bottom)) => {
                if top + bottom == 0.0 {
                    0.5
                } else {
                    top / (top + bottom)
                }
            }
            (Stretch(_), _) => 1.0,
            _ => 0.0,
        };

        let bounds = cx.bounds();

        let origin_x = bounds.w * justify_x;
        let origin_y = bounds.h * justify_y;

        // println!("{} {}", origin_x, origin_y);

        let x = x - self.transform.0 * cx.style.dpi_factor as f32 + origin_x;
        let y = y - self.transform.1 * cx.style.dpi_factor as f32 + origin_y;
        (x, y)
    }

    /// This function takes window-global physical coordinates.
    pub fn hit(&mut self, cx: &mut EventContext, x: f32, y: f32) {
        let (x, y) = self.coordinates_global_to_text(cx, x, y);
        cx.text_context.with_editor(cx.current, |fs, buf| {
            buf.action(fs, Action::Click { x: x as i32, y: y as i32 })
        });
        cx.needs_redraw();
    }

    /// This function takes window-global physical coordinates.
    pub fn drag(&mut self, cx: &mut EventContext, x: f32, y: f32) {
        let (x, y) = self.coordinates_global_to_text(cx, x, y);
        cx.text_context.with_editor(cx.current, |fs, buf| {
            buf.action(fs, Action::Drag { x: x as i32, y: y as i32 })
        });
        cx.needs_redraw();
    }

    /// This function takes window-global physical dimensions.
    pub fn scroll(&mut self, cx: &mut EventContext, x: f32, y: f32) {
        let entity = cx.current;
        let parent = cx.tree.get_parent(entity).unwrap();
        let bounds = *cx.cache.bounds.get(entity).unwrap();
        let parent_bounds = *cx.cache.bounds.get(parent).unwrap();
        let (mut tx, mut ty) = self.transform;
        let scale = cx.style.dpi_factor as f32;
        tx *= scale;
        ty *= scale;
        tx += x * SCROLL_SENSITIVITY;
        ty += y * SCROLL_SENSITIVITY;
        (tx, ty) = enforce_text_bounds(&bounds, &parent_bounds, (tx, ty));
        self.transform = (tx / scale, ty / scale);
    }

    #[allow(dead_code)]
    pub fn clone_selected(&self, cx: &mut EventContext) -> Option<String> {
        cx.text_context.with_editor(cx.current, |fs, buf| buf.copy_selection())
    }

    pub fn clone_text(&self, cx: &mut EventContext) -> String {
        cx.text_context.with_buffer(cx.current, |fs, buf| {
            buf.lines.iter().map(|line| line.text()).collect::<Vec<_>>().join("\n")
        })
    }
}

<<<<<<< HEAD
=======
pub enum TextEvent {
    InsertText(String),
    ResetText(String),
    DeleteText(Movement),
    MoveCursor(Movement, bool),
    SelectAll,
    SelectWord,
    SelectParagraph,
    //SetSelection(Selection),
    StartEdit,
    EndEdit,
    Submit(bool),
    Hit(f32, f32),
    Drag(f32, f32),
    Scroll(f32, f32),
    Copy,
    Paste,
    Cut,

    // Helpers
    SetOnEdit(Option<Arc<dyn Fn(&mut EventContext, String) + Send + Sync>>),
    SetOnSubmit(Option<Arc<dyn Fn(&mut EventContext, String, bool) + Send + Sync>>),
    InitContent(Entity, TextboxKind),
    GeometryChanged,
}

impl Model for TextboxData {
    fn event(&mut self, cx: &mut EventContext, event: &mut Event) {
        event.map(|text_event, _| match text_event {
            TextEvent::InsertText(text) => {
                if self.edit {
                    self.insert_text(cx, text);
                    self.set_caret(cx);

                    if let Some(callback) = self.on_edit.take() {
                        let text = self.clone_text(cx);
                        (callback)(cx, text);

                        self.on_edit = Some(callback);
                    }
                }
            }

            TextEvent::ResetText(text) => {
                self.reset_text(cx, text);
                self.scroll(cx, 0.0, 0.0); // ensure_visible
            }

            TextEvent::DeleteText(movement) => {
                if self.edit {
                    self.delete_text(cx, *movement);
                    self.set_caret(cx);

                    if let Some(callback) = self.on_edit.take() {
                        let text = self.clone_text(cx);
                        (callback)(cx, text);

                        self.on_edit = Some(callback);
                    }
                }
            }

            TextEvent::MoveCursor(movement, selection) => {
                if self.edit {
                    self.move_cursor(cx, *movement, *selection);
                    self.set_caret(cx);
                }
            }

            TextEvent::StartEdit => {
                if !cx.is_disabled() && !self.edit {
                    self.edit = true;
                    cx.focus_with_visibility(false);
                    cx.capture();
                    cx.set_checked(true);
                }
            }

            TextEvent::EndEdit => {
                self.deselect(cx);
                self.edit = false;
                cx.set_checked(false);
                cx.release();
            }

            TextEvent::Submit(reason) => {
                if let Some(callback) = self.on_submit.take() {
                    let text = self.clone_text(cx);
                    (callback)(cx, text, *reason);

                    self.on_submit = Some(callback);
                }
                cx.emit(TextEvent::EndEdit);
            }

            TextEvent::SelectAll => {
                self.select_all(cx);
                self.set_caret(cx);
            }

            TextEvent::SelectWord => {
                self.select_word(cx);
                self.set_caret(cx);
            }

            TextEvent::SelectParagraph => {
                self.select_paragraph(cx);
                self.set_caret(cx);
            }

            // TextEvent::SetSelection(selection) => {
            //     self.selection = *selection;
            // }
            TextEvent::Hit(posx, posy) => {
                self.hit(cx, *posx, *posy);
                self.set_caret(cx);
            }

            TextEvent::Drag(posx, posy) => {
                self.drag(cx, *posx, *posy);
                self.set_caret(cx);
            }

            TextEvent::Scroll(x, y) => {
                self.scroll(cx, *x, *y);
            }

            TextEvent::Copy =>
            {
                #[cfg(feature = "clipboard")]
                if self.edit {
                    if let Some(selected_text) = self.clone_selected(cx) {
                        if !selected_text.is_empty() {
                            cx.set_clipboard(selected_text)
                                .expect("Failed to add text to clipboard");
                        }
                    }
                }
            }

            TextEvent::Paste =>
            {
                #[cfg(feature = "clipboard")]
                if self.edit {
                    if let Ok(text) = cx.get_clipboard() {
                        cx.emit(TextEvent::InsertText(text));
                    }
                }
            }

            TextEvent::Cut =>
            {
                #[cfg(feature = "clipboard")]
                if self.edit {
                    if let Some(selected_text) = self.clone_selected(cx) {
                        if !selected_text.is_empty() {
                            cx.set_clipboard(selected_text)
                                .expect("Failed to add text to clipboard");
                            self.delete_text(cx, Movement::Grapheme(Direction::Upstream));
                            if let Some(callback) = self.on_edit.take() {
                                let text = self.clone_text(cx);
                                (callback)(cx, text);

                                self.on_edit = Some(callback);
                            }
                        }
                    }
                }
            }

            TextEvent::SetOnEdit(on_edit) => {
                self.on_edit = on_edit.clone();
            }

            TextEvent::InitContent(content, kind) => {
                self.content_entity = *content;
                self.kind = *kind;
            }

            TextEvent::GeometryChanged => {
                self.set_caret(cx);
            }

            TextEvent::SetOnSubmit(on_submit) => {
                self.on_submit = on_submit.clone();
            }
        });
    }
}

pub struct Textbox<L: Lens> {
    lens: L,
    kind: TextboxKind,
}

#[derive(Copy, Clone, PartialEq, Eq)]
pub enum TextboxKind {
    SingleLine,
    MultiLineUnwrapped,
    MultiLineWrapped,
}

impl<L: Lens> Textbox<L>
where
    <L as Lens>::Target: Data + Clone + ToString,
{
    pub fn new(cx: &mut Context, lens: L) -> Handle<Self> {
        Self::new_core(cx, lens, TextboxKind::SingleLine)
    }

    pub fn new_multiline(cx: &mut Context, lens: L, wrap: bool) -> Handle<Self> {
        Self::new_core(
            cx,
            lens,
            if wrap { TextboxKind::MultiLineWrapped } else { TextboxKind::MultiLineUnwrapped },
        )
    }

    fn new_core(cx: &mut Context, lens: L, kind: TextboxKind) -> Handle<Self> {
        let text_lens = lens.clone();
        // TODO can this be simplified now that text doesn't live in TextboxData?
        let result = Self { lens: lens.clone(), kind }.build(cx, move |cx| {
            Binding::new(cx, lens.clone(), |cx, text| {
                let text_str = text.view(cx.data().unwrap(), |text| {
                    text.map(|x| x.to_string()).unwrap_or_else(|| "".to_owned())
                });
                if let Some(text_data) = cx.data::<TextboxData>() {
                    if !text_data.edit {
                        let td = TextboxData {
                            edit: text_data.edit,
                            transform: text_data.transform,
                            on_edit: text_data.on_edit.clone(),
                            content_entity: text_data.content_entity,
                            kind: text_data.kind,
                            on_submit: text_data.on_submit.clone(),
                        };
                        cx.text_context.with_buffer(text_data.content_entity, |buf| {
                            buf.set_text(&text_str, Attrs::new());
                        });
                        let parent = cx.current().parent(&cx.tree).unwrap();
                        cx.with_current(parent, |cx| td.build(cx));
                        // push an event into the queue to force an update because the textbox data
                        // may have already been observed this update cycle
                        cx.emit_to(cx.current(), ());
                    }
                } else {
                    let mut td = TextboxData::new();
                    td.set_caret(&mut EventContext::new(cx));
                    let parent = cx.current().parent(&cx.tree).unwrap();
                    cx.with_current(parent, |cx| td.build(cx));
                    cx.emit_to(cx.current(), ());
                }
            });
            let text = lens.view(cx.data().unwrap(), |text| {
                text.map(|x| x.to_string()).unwrap_or_else(|| "".to_owned())
            });
            TextboxContainer {}
                .build(cx, move |cx| {
                    let lbl = TextboxLabel {}
                        .build(cx, |_| {})
                        .hidden(true)
                        .navigable(false)
                        .hoverable(false)
                        .class("textbox_content")
                        .text(&text)
                        .translate(TextboxData::transform)
                        .on_geo_changed(|cx, _| cx.emit(TextEvent::GeometryChanged))
                        .entity;

                    cx.emit(TextEvent::InitContent(lbl, kind));
                    cx.text_context.with_buffer(lbl, |buf| {
                        buf.set_text(&text, Attrs::new());
                    });
                })
                .hidden(true)
                .navigable(false)
                .hoverable(false)
                .class("textbox_container");
        });

        result
            .class(match kind {
                TextboxKind::SingleLine => "single_line",
                TextboxKind::MultiLineUnwrapped => "multi_line_unwrapped",
                TextboxKind::MultiLineWrapped => "multi_line_wrapped",
            })
            .role(Role::TextField)
            .text_value(text_lens)
            .cursor(CursorIcon::Text)
            .default_action_verb(DefaultActionVerb::Focus)
            .navigable(true)
    }
}

>>>>>>> e1a8863a
impl<'a, L: Lens> Handle<'a, Textbox<L>> {
    pub fn on_edit<F>(self, callback: F) -> Self
    where
        F: 'static + Fn(&mut EventContext, String) + Send + Sync,
    {
        self.modify(|textbox: &mut Textbox<L>| textbox.on_edit = Some(Box::new(callback)))
    }

    pub fn on_submit<F>(self, callback: F) -> Self
    where
        F: 'static + Fn(&mut EventContext, String, bool) + Send + Sync,
    {
        self.modify(|textbox: &mut Textbox<L>| textbox.on_submit = Some(Box::new(callback)))
    }
}

impl<L: Lens> View for Textbox<L>
where
    <L as Lens>::Target: Data + ToString,
{
    fn element(&self) -> Option<&'static str> {
        Some("textbox")
    }

    fn accessibility(&self, cx: &mut AccessContext, node: &mut AccessNode) {
        let text_content_id = Entity::new(cx.current.index() as u32 + 3, 0);
        let bounds = cx.cache.get_bounds(text_content_id);

        // We need a child node per line
        // let mut children: Vec<(NodeId, NodeBuilder)> = Vec::new();
        let node_id = node.node_id();
        cx.text_context.with_editor(text_content_id, |editor| {
            let cursor = editor.cursor();
            let selection = editor.select_opt().unwrap_or(cursor);

            let mut selection_active_line = node_id;
            let mut selection_anchor_line = node_id;
            let mut selection_active_cursor = 0;
            let mut selection_anchor_cursor = 0;

            let mut current_cursor = 0;
            let mut prev_line_index = std::usize::MAX;

            for (index, line) in editor.buffer().layout_runs().enumerate() {
                let text = line.text;

                let mut line_node = AccessNode::new_from_parent(node_id, index);
                line_node.set_role(Role::InlineTextBox);

                let line_height = editor.buffer().metrics().line_height as f64;
                line_node.set_bounds(Rect {
                    x0: bounds.x as f64,
                    y0: bounds.y as f64 + line.line_y as f64
                        - editor.buffer().metrics().font_size as f64,
                    x1: bounds.x as f64 + line.line_w as f64,
                    y1: bounds.y as f64 + line.line_y as f64
                        - editor.buffer().metrics().font_size as f64
                        + line_height,
                });
                line_node.set_text_direction(if line.rtl {
                    TextDirection::RightToLeft
                } else {
                    TextDirection::LeftToRight
                });

                let mut character_lengths = Vec::with_capacity(line.glyphs.len());
                let mut character_positions = Vec::with_capacity(line.glyphs.len());
                let mut character_widths = Vec::with_capacity(line.glyphs.len());

                // Get the actual text in the line
                let first_glyph_pos =
                    line.glyphs.first().map(|glyph| glyph.start).unwrap_or_default();
                let last_glyph_pos = line.glyphs.last().map(|glyph| glyph.end).unwrap_or_default();

                let mut line_text = text[first_glyph_pos..last_glyph_pos].to_owned();

                let word_lengths =
                    line_text.unicode_words().map(|word| word.len() as u8).collect::<Vec<_>>();

                let mut line_length = 0;

                for glyph in line.glyphs.iter() {
                    let length = (glyph.end - glyph.start) as u8;

                    line_length += length as usize;

                    let position = glyph.x;
                    let width = glyph.w;

                    character_lengths.push(length);
                    character_positions.push(position);
                    character_widths.push(width);
                }

                // Cosmic strips the newlines but accesskit needs them so we append them back in if line originally ended with a newline
                // If the last glyph position is equal to the end of the buffer line then this layout run is the last one and ends in a newline.
                if last_glyph_pos == line.text.len() {
                    line_text += "\n";
                    character_lengths.push(1);
                    character_positions.push(line.line_w);
                    character_widths.push(0.0);
                }

                // TODO: Might need to append any spaces that were stripped during layout. This can be done by
                // figuring out if the start of the next line is greater than the end of the current line as long
                // as the lines have the same `line_i`. This will require a peekable iterator loop.

                line_node.set_value(line_text.into_boxed_str());
                line_node.set_character_lengths(character_lengths.into_boxed_slice());
                line_node.set_character_positions(character_positions.into_boxed_slice());
                line_node.set_character_widths(character_widths.into_boxed_slice());
                line_node.set_word_lengths(word_lengths.into_boxed_slice());

                if line.line_i != prev_line_index {
                    current_cursor = 0;
                }

                if line.line_i == cursor.line {
                    if prev_line_index != line.line_i {
                        if cursor.index <= line_length {
                            selection_active_line = line_node.node_id();
                            selection_active_cursor = cursor.index;
                        }
                    } else {
                        if cursor.index > current_cursor {
                            selection_active_line = line_node.node_id();
                            selection_active_cursor = cursor.index - current_cursor;
                        }
                    }
                }

                // Check if the current line contains the cursor or selection
                // This is a mess because a line happens due to soft and hard breaks but
                // the cursor and selected indices are relative to the lines caused by hard breaks only.
                if line.line_i == selection.line {
                    // A previous line index different to the current means that the current line follows a hard break
                    if prev_line_index != line.line_i {
                        if selection.index <= line_length {
                            selection_anchor_line = line_node.node_id();
                            selection_anchor_cursor = selection.index;
                        }
                    } else {
                        if selection.index > current_cursor {
                            selection_anchor_line = line_node.node_id();
                            selection_anchor_cursor = selection.index - current_cursor;
                        }
                    }
                }

                node.add_child(line_node);

                current_cursor += line_length;
                prev_line_index = line.line_i;
            }

            node.set_text_selection(TextSelection {
                anchor: TextPosition {
                    node: selection_anchor_line,
                    character_index: selection_anchor_cursor,
                },
                focus: TextPosition {
                    node: selection_active_line,
                    character_index: selection_active_cursor,
                },
            });

            match self.kind {
                TextboxKind::MultiLineUnwrapped | TextboxKind::MultiLineWrapped => {
                    node.node_builder.set_multiline();
                }

                _ => {
                    node.node_builder.clear_multiline();
                }
            }

            node.node_builder.set_default_action_verb(DefaultActionVerb::Focus);
        });
    }

    fn event(&mut self, cx: &mut EventContext, event: &mut Event) {
        // Window Events
        event.map(|window_event, meta| match window_event {
            WindowEvent::MouseDown(MouseButton::Left) => {
                if meta.origin == cx.current {
                    return;
                }

                if cx.is_over() {
                    cx.focus_with_visibility(false);
                    cx.capture();
                    cx.set_checked(true);
                    cx.lock_cursor_icon();

                    cx.emit(TextEvent::Hit(cx.mouse.cursorx, cx.mouse.cursory));
                } else {
                    cx.emit(TextEvent::Submit(false));
                    if let Some(source) = cx.data::<L::Source>() {
                        let text = self.lens.view(source, |t| {
                            if let Some(t) = t {
                                t.to_string()
                            } else {
                                "".to_owned()
                            }
                        });

                        cx.emit(TextEvent::ResetText(text));
                    };
                    cx.release();
                    cx.set_checked(false);

                    // Forward event to hovered
                    cx.event_queue.push_back(
                        Event::new(WindowEvent::MouseDown(MouseButton::Left)).target(cx.hovered()),
                    );
                    cx.event_queue.push_back(
                        Event::new(WindowEvent::PressDown { mouse: true }).target(cx.hovered()),
                    );
                }
            }

            WindowEvent::FocusIn => {
                if cx.mouse.left.pressed != cx.current()
                    || cx.mouse.left.state == MouseButtonState::Released
                {
                    cx.emit(TextEvent::StartEdit);
                }
            }

            WindowEvent::FocusOut => {
                cx.emit(TextEvent::EndEdit);
            }

            WindowEvent::MouseDoubleClick(MouseButton::Left) => {
                cx.emit(TextEvent::SelectWord);
            }

            WindowEvent::MouseTripleClick(MouseButton::Left) => {
                cx.emit(TextEvent::SelectParagraph);
            }

            WindowEvent::MouseUp(MouseButton::Left) => {
                cx.unlock_cursor_icon();
                if cx.mouse.left.pressed == cx.current() {
                    cx.emit(TextEvent::StartEdit);
                }
            }

            WindowEvent::MouseMove(_, _) => {
                if cx.mouse.left.state == MouseButtonState::Pressed
                    && cx.mouse.left.pressed == cx.current
                {
                    cx.emit(TextEvent::Drag(cx.mouse.cursorx, cx.mouse.cursory));
                }
            }

            WindowEvent::MouseScroll(x, y) => {
                cx.emit(TextEvent::Scroll(*x, *y));
            }

            WindowEvent::CharInput(c) => {
                if *c != '\u{1b}' && // Escape
                            *c != '\u{8}' && // Backspace
                            *c != '\u{9}' && // Tab
                            *c != '\u{7f}' && // Delete
                            *c != '\u{0d}' && // Carriage return
                            !cx.modifiers.contains(Modifiers::CTRL)
                {
                    cx.emit(TextEvent::InsertText(String::from(*c)));
                }
            }

            WindowEvent::KeyDown(code, _) => match code {
                Code::Enter => {
                    // Finish editing
                    if matches!(self.kind, TextboxKind::SingleLine) {
                        cx.emit(TextEvent::Submit(true));
                        if let Some(source) = cx.data::<L::Source>() {
                            let text = self.lens.view(source, |t| {
                                if let Some(t) = t {
                                    t.to_string()
                                } else {
                                    "".to_owned()
                                }
                            });

                            cx.emit(TextEvent::SelectAll);
                            cx.emit(TextEvent::InsertText(text));
                        };

                        cx.set_checked(false);
                        cx.release();
                    } else {
                        cx.emit(TextEvent::InsertText("\n".to_owned()));
                    }
                }

                Code::ArrowLeft => {
                    let movement = if cx.modifiers.contains(Modifiers::CTRL) {
                        Movement::Word(Direction::Left)
                    } else {
                        Movement::Grapheme(Direction::Left)
                    };

                    cx.emit(TextEvent::MoveCursor(
                        movement,
                        cx.modifiers.contains(Modifiers::SHIFT),
                    ));
                }

                Code::ArrowRight => {
                    let movement = if cx.modifiers.contains(Modifiers::CTRL) {
                        Movement::Word(Direction::Right)
                    } else {
                        Movement::Grapheme(Direction::Right)
                    };

                    cx.emit(TextEvent::MoveCursor(
                        movement,
                        cx.modifiers.contains(Modifiers::SHIFT),
                    ));
                }

                Code::ArrowUp => {
                    cx.emit(TextEvent::MoveCursor(
                        Movement::Line(Direction::Upstream),
                        cx.modifiers.contains(Modifiers::SHIFT),
                    ));
                }

                Code::ArrowDown => {
                    cx.emit(TextEvent::MoveCursor(
                        Movement::Line(Direction::Downstream),
                        cx.modifiers.contains(Modifiers::SHIFT),
                    ));
                }

                Code::Backspace => {
                    if cx.modifiers.contains(Modifiers::CTRL) {
                        cx.emit(TextEvent::DeleteText(Movement::Word(Direction::Upstream)));
                    } else {
                        cx.emit(TextEvent::DeleteText(Movement::Grapheme(Direction::Upstream)));
                    }
                }

                Code::Delete => {
                    if cx.modifiers.contains(Modifiers::CTRL) {
                        cx.emit(TextEvent::DeleteText(Movement::Word(Direction::Downstream)));
                    } else {
                        cx.emit(TextEvent::DeleteText(Movement::Grapheme(Direction::Downstream)));
                    }
                }

                Code::Escape => {
                    cx.emit(TextEvent::EndEdit);
                    cx.set_checked(false);
                }

                Code::Home => {
                    cx.emit(TextEvent::MoveCursor(
                        Movement::LineStart,
                        cx.modifiers.contains(Modifiers::SHIFT),
                    ));
                }

                Code::End => {
                    cx.emit(TextEvent::MoveCursor(
                        Movement::LineEnd,
                        cx.modifiers.contains(Modifiers::SHIFT),
                    ));
                }

                Code::PageUp | Code::PageDown => {
                    let direction = if *code == Code::PageUp {
                        Direction::Upstream
                    } else {
                        Direction::Downstream
                    };
                    cx.emit(TextEvent::MoveCursor(
                        if cx.modifiers.contains(Modifiers::CTRL) {
                            Movement::Body(direction)
                        } else {
                            Movement::Page(direction)
                        },
                        cx.modifiers.contains(Modifiers::SHIFT),
                    ));
                }

                Code::KeyA => {
                    if cx.modifiers.contains(Modifiers::CTRL) {
                        cx.emit(TextEvent::SelectAll);
                    }
                }

                Code::KeyC if cx.modifiers == &Modifiers::CTRL => {
                    cx.emit(TextEvent::Copy);
                }

                Code::KeyV if cx.modifiers == &Modifiers::CTRL => {
                    cx.emit(TextEvent::Paste);
                }

                Code::KeyX if cx.modifiers == &Modifiers::CTRL => {
                    cx.emit(TextEvent::Cut);
                }

                _ => {}
            },

            WindowEvent::ActionRequest(ActionRequest {
                action: accesskit::Action::SetTextSelection,
                target: _,
                data: Some(ActionData::SetTextSelection(selection)),
            }) => {
                // TODO: This needs testing once I figure out how to trigger it with a screen reader.
                let text_content_id = Entity::new(cx.current.index() as u32 + 3, 0);
                let node_id = cx.current.accesskit_id();
                cx.text_context.with_editor(text_content_id, |editor| {
                    // let cursor_node = selection.focus.node;
                    let selection_node = selection.anchor.node;

                    // let mut cursor_line_index = 0;
                    // let mut cursor_index = 0;
                    let mut selection_line_index = 0;
                    let mut selection_index = 0;

                    let mut current_cursor = 0;
                    let mut prev_line_index = std::usize::MAX;

                    for (index, line) in editor.buffer().layout_runs().enumerate() {
                        let line_node = AccessNode::new_from_parent(node_id, index);
                        // if line_node.node_id() == cursor_node {
                        //     cursor_line_index = line.line_i;
                        //     cursor_index = selection.focus.character_index + current_cursor;
                        // }

                        if line_node.node_id() == selection_node {
                            selection_line_index = line.line_i;
                            selection_index = selection.anchor.character_index + current_cursor;
                        }

                        if line.line_i != prev_line_index {
                            current_cursor = 0;
                        }

                        let first_glyph_pos =
                            line.glyphs.first().map(|glyph| glyph.start).unwrap_or_default();
                        let last_glyph_pos =
                            line.glyphs.last().map(|glyph| glyph.end).unwrap_or_default();

                        let line_length = last_glyph_pos - first_glyph_pos;

                        current_cursor += line_length;
                        prev_line_index = line.line_i;
                    }

                    let selection_cursor = Cursor::new(selection_line_index, selection_index);
                    editor.set_select_opt(Some(selection_cursor));

                    // TODO: Either add a method to set the cursor by index to cosmic,
                    // or loop over an `Action` to move the cursor to the correct place.
                });

                // println!("Select some text: {:?}", selection);
            }

            _ => {}
        });

        // Textbox Events
        event.map(|text_event, _| match text_event {
            TextEvent::InsertText(text) => {
                if self.edit {
                    self.insert_text(cx, text);
                    self.set_caret(cx);

                    if let Some(callback) = &self.on_edit {
                        let text = self.clone_text(cx);
                        (callback)(cx, text);
                    }
                }
            }

            TextEvent::ResetText(text) => {
                self.reset_text(cx, text);
                self.scroll(cx, 0.0, 0.0); // ensure_visible
            }

            TextEvent::DeleteText(movement) => {
                if self.edit {
                    self.delete_text(cx, *movement);
                    self.set_caret(cx);

                    if let Some(callback) = &self.on_edit {
                        let text = self.clone_text(cx);
                        (callback)(cx, text);
                    }
                }
            }

            TextEvent::MoveCursor(movement, selection) => {
                if self.edit {
                    self.move_cursor(cx, *movement, *selection);
                    self.set_caret(cx);
                }
            }

            TextEvent::StartEdit => {
                if !cx.is_disabled() && !self.edit {
                    self.edit = true;
                    cx.focus_with_visibility(false);
                    cx.capture();
                    cx.set_checked(true);
                }
            }

            TextEvent::EndEdit => {
                self.deselect(cx);
                self.edit = false;
                cx.set_checked(false);
                cx.release();
            }

            TextEvent::Submit(reason) => {
                if let Some(callback) = self.on_submit.take() {
                    let text = self.clone_text(cx);
                    (callback)(cx, text, *reason);

                    self.on_submit = Some(callback);
                }
                cx.emit(TextEvent::EndEdit);
            }

            TextEvent::SelectAll => {
                self.select_all(cx);
                self.set_caret(cx);
            }

            TextEvent::SelectWord => {
                self.select_word(cx);
                self.set_caret(cx);
            }

            TextEvent::SelectParagraph => {
                self.select_paragraph(cx);
                self.set_caret(cx);
            }

            TextEvent::Hit(posx, posy) => {
                self.hit(cx, *posx, *posy);
                self.set_caret(cx);
            }

            TextEvent::Drag(posx, posy) => {
                self.drag(cx, *posx, *posy);
                self.set_caret(cx);
            }

            TextEvent::Scroll(x, y) => {
                self.scroll(cx, *x, *y);
            }

            TextEvent::Copy =>
            {
                #[cfg(feature = "clipboard")]
                if self.edit {
                    if let Some(selected_text) = self.clone_selected(cx) {
                        if !selected_text.is_empty() {
                            cx.set_clipboard(selected_text)
                                .expect("Failed to add text to clipboard");
                        }
                    }
                }
            }

            TextEvent::Paste =>
            {
                #[cfg(feature = "clipboard")]
                if self.edit {
                    if let Ok(text) = cx.get_clipboard() {
                        cx.emit(TextEvent::InsertText(text));
                    }
                }
            }

            TextEvent::Cut =>
            {
                #[cfg(feature = "clipboard")]
                if self.edit {
                    if let Some(selected_text) = self.clone_selected(cx) {
                        if !selected_text.is_empty() {
                            cx.set_clipboard(selected_text)
                                .expect("Failed to add text to clipboard");
                            self.delete_text(cx, Movement::Grapheme(Direction::Upstream));
                            if let Some(callback) = self.on_edit.take() {
                                let text = self.clone_text(cx);
                                (callback)(cx, text);

                                self.on_edit = Some(callback);
                            }
                        }
                    }
                }
            }

            TextEvent::GeometryChanged => {
                self.set_caret(cx);
            }
        });
    }
}<|MERGE_RESOLUTION|>--- conflicted
+++ resolved
@@ -5,15 +5,11 @@
 
 use crate::text::{enforce_text_bounds, ensure_visible, Direction, Movement};
 use crate::views::scrollview::SCROLL_SENSITIVITY;
-<<<<<<< HEAD
-use cosmic_text::{Action, Attrs, Edit};
-=======
 use accesskit::{ActionData, ActionRequest, Rect, TextDirection, TextPosition, TextSelection};
 use cosmic_text::{Action, Attrs, Cursor, Edit};
 use std::sync::Arc;
 use unicode_segmentation::UnicodeSegmentation;
 use vizia_id::GenerationalId;
->>>>>>> e1a8863a
 use vizia_input::Code;
 use vizia_storage::TreeExt;
 
@@ -25,6 +21,7 @@
     SelectAll,
     SelectWord,
     SelectParagraph,
+    //SetSelection(Selection),
     StartEdit,
     EndEdit,
     Submit(bool),
@@ -94,6 +91,10 @@
         .text_wrap(kind == TextboxKind::MultiLineWrapped)
         .cursor(CursorIcon::Text)
         .navigable(true)
+        .role(Role::TextField)
+        .text_value(text_lens)
+        .cursor(CursorIcon::Text)
+        .default_action_verb(DefaultActionVerb::Focus)
     }
 
     fn set_caret(&mut self, cx: &mut EventContext) {
@@ -325,303 +326,6 @@
     }
 }
 
-<<<<<<< HEAD
-=======
-pub enum TextEvent {
-    InsertText(String),
-    ResetText(String),
-    DeleteText(Movement),
-    MoveCursor(Movement, bool),
-    SelectAll,
-    SelectWord,
-    SelectParagraph,
-    //SetSelection(Selection),
-    StartEdit,
-    EndEdit,
-    Submit(bool),
-    Hit(f32, f32),
-    Drag(f32, f32),
-    Scroll(f32, f32),
-    Copy,
-    Paste,
-    Cut,
-
-    // Helpers
-    SetOnEdit(Option<Arc<dyn Fn(&mut EventContext, String) + Send + Sync>>),
-    SetOnSubmit(Option<Arc<dyn Fn(&mut EventContext, String, bool) + Send + Sync>>),
-    InitContent(Entity, TextboxKind),
-    GeometryChanged,
-}
-
-impl Model for TextboxData {
-    fn event(&mut self, cx: &mut EventContext, event: &mut Event) {
-        event.map(|text_event, _| match text_event {
-            TextEvent::InsertText(text) => {
-                if self.edit {
-                    self.insert_text(cx, text);
-                    self.set_caret(cx);
-
-                    if let Some(callback) = self.on_edit.take() {
-                        let text = self.clone_text(cx);
-                        (callback)(cx, text);
-
-                        self.on_edit = Some(callback);
-                    }
-                }
-            }
-
-            TextEvent::ResetText(text) => {
-                self.reset_text(cx, text);
-                self.scroll(cx, 0.0, 0.0); // ensure_visible
-            }
-
-            TextEvent::DeleteText(movement) => {
-                if self.edit {
-                    self.delete_text(cx, *movement);
-                    self.set_caret(cx);
-
-                    if let Some(callback) = self.on_edit.take() {
-                        let text = self.clone_text(cx);
-                        (callback)(cx, text);
-
-                        self.on_edit = Some(callback);
-                    }
-                }
-            }
-
-            TextEvent::MoveCursor(movement, selection) => {
-                if self.edit {
-                    self.move_cursor(cx, *movement, *selection);
-                    self.set_caret(cx);
-                }
-            }
-
-            TextEvent::StartEdit => {
-                if !cx.is_disabled() && !self.edit {
-                    self.edit = true;
-                    cx.focus_with_visibility(false);
-                    cx.capture();
-                    cx.set_checked(true);
-                }
-            }
-
-            TextEvent::EndEdit => {
-                self.deselect(cx);
-                self.edit = false;
-                cx.set_checked(false);
-                cx.release();
-            }
-
-            TextEvent::Submit(reason) => {
-                if let Some(callback) = self.on_submit.take() {
-                    let text = self.clone_text(cx);
-                    (callback)(cx, text, *reason);
-
-                    self.on_submit = Some(callback);
-                }
-                cx.emit(TextEvent::EndEdit);
-            }
-
-            TextEvent::SelectAll => {
-                self.select_all(cx);
-                self.set_caret(cx);
-            }
-
-            TextEvent::SelectWord => {
-                self.select_word(cx);
-                self.set_caret(cx);
-            }
-
-            TextEvent::SelectParagraph => {
-                self.select_paragraph(cx);
-                self.set_caret(cx);
-            }
-
-            // TextEvent::SetSelection(selection) => {
-            //     self.selection = *selection;
-            // }
-            TextEvent::Hit(posx, posy) => {
-                self.hit(cx, *posx, *posy);
-                self.set_caret(cx);
-            }
-
-            TextEvent::Drag(posx, posy) => {
-                self.drag(cx, *posx, *posy);
-                self.set_caret(cx);
-            }
-
-            TextEvent::Scroll(x, y) => {
-                self.scroll(cx, *x, *y);
-            }
-
-            TextEvent::Copy =>
-            {
-                #[cfg(feature = "clipboard")]
-                if self.edit {
-                    if let Some(selected_text) = self.clone_selected(cx) {
-                        if !selected_text.is_empty() {
-                            cx.set_clipboard(selected_text)
-                                .expect("Failed to add text to clipboard");
-                        }
-                    }
-                }
-            }
-
-            TextEvent::Paste =>
-            {
-                #[cfg(feature = "clipboard")]
-                if self.edit {
-                    if let Ok(text) = cx.get_clipboard() {
-                        cx.emit(TextEvent::InsertText(text));
-                    }
-                }
-            }
-
-            TextEvent::Cut =>
-            {
-                #[cfg(feature = "clipboard")]
-                if self.edit {
-                    if let Some(selected_text) = self.clone_selected(cx) {
-                        if !selected_text.is_empty() {
-                            cx.set_clipboard(selected_text)
-                                .expect("Failed to add text to clipboard");
-                            self.delete_text(cx, Movement::Grapheme(Direction::Upstream));
-                            if let Some(callback) = self.on_edit.take() {
-                                let text = self.clone_text(cx);
-                                (callback)(cx, text);
-
-                                self.on_edit = Some(callback);
-                            }
-                        }
-                    }
-                }
-            }
-
-            TextEvent::SetOnEdit(on_edit) => {
-                self.on_edit = on_edit.clone();
-            }
-
-            TextEvent::InitContent(content, kind) => {
-                self.content_entity = *content;
-                self.kind = *kind;
-            }
-
-            TextEvent::GeometryChanged => {
-                self.set_caret(cx);
-            }
-
-            TextEvent::SetOnSubmit(on_submit) => {
-                self.on_submit = on_submit.clone();
-            }
-        });
-    }
-}
-
-pub struct Textbox<L: Lens> {
-    lens: L,
-    kind: TextboxKind,
-}
-
-#[derive(Copy, Clone, PartialEq, Eq)]
-pub enum TextboxKind {
-    SingleLine,
-    MultiLineUnwrapped,
-    MultiLineWrapped,
-}
-
-impl<L: Lens> Textbox<L>
-where
-    <L as Lens>::Target: Data + Clone + ToString,
-{
-    pub fn new(cx: &mut Context, lens: L) -> Handle<Self> {
-        Self::new_core(cx, lens, TextboxKind::SingleLine)
-    }
-
-    pub fn new_multiline(cx: &mut Context, lens: L, wrap: bool) -> Handle<Self> {
-        Self::new_core(
-            cx,
-            lens,
-            if wrap { TextboxKind::MultiLineWrapped } else { TextboxKind::MultiLineUnwrapped },
-        )
-    }
-
-    fn new_core(cx: &mut Context, lens: L, kind: TextboxKind) -> Handle<Self> {
-        let text_lens = lens.clone();
-        // TODO can this be simplified now that text doesn't live in TextboxData?
-        let result = Self { lens: lens.clone(), kind }.build(cx, move |cx| {
-            Binding::new(cx, lens.clone(), |cx, text| {
-                let text_str = text.view(cx.data().unwrap(), |text| {
-                    text.map(|x| x.to_string()).unwrap_or_else(|| "".to_owned())
-                });
-                if let Some(text_data) = cx.data::<TextboxData>() {
-                    if !text_data.edit {
-                        let td = TextboxData {
-                            edit: text_data.edit,
-                            transform: text_data.transform,
-                            on_edit: text_data.on_edit.clone(),
-                            content_entity: text_data.content_entity,
-                            kind: text_data.kind,
-                            on_submit: text_data.on_submit.clone(),
-                        };
-                        cx.text_context.with_buffer(text_data.content_entity, |buf| {
-                            buf.set_text(&text_str, Attrs::new());
-                        });
-                        let parent = cx.current().parent(&cx.tree).unwrap();
-                        cx.with_current(parent, |cx| td.build(cx));
-                        // push an event into the queue to force an update because the textbox data
-                        // may have already been observed this update cycle
-                        cx.emit_to(cx.current(), ());
-                    }
-                } else {
-                    let mut td = TextboxData::new();
-                    td.set_caret(&mut EventContext::new(cx));
-                    let parent = cx.current().parent(&cx.tree).unwrap();
-                    cx.with_current(parent, |cx| td.build(cx));
-                    cx.emit_to(cx.current(), ());
-                }
-            });
-            let text = lens.view(cx.data().unwrap(), |text| {
-                text.map(|x| x.to_string()).unwrap_or_else(|| "".to_owned())
-            });
-            TextboxContainer {}
-                .build(cx, move |cx| {
-                    let lbl = TextboxLabel {}
-                        .build(cx, |_| {})
-                        .hidden(true)
-                        .navigable(false)
-                        .hoverable(false)
-                        .class("textbox_content")
-                        .text(&text)
-                        .translate(TextboxData::transform)
-                        .on_geo_changed(|cx, _| cx.emit(TextEvent::GeometryChanged))
-                        .entity;
-
-                    cx.emit(TextEvent::InitContent(lbl, kind));
-                    cx.text_context.with_buffer(lbl, |buf| {
-                        buf.set_text(&text, Attrs::new());
-                    });
-                })
-                .hidden(true)
-                .navigable(false)
-                .hoverable(false)
-                .class("textbox_container");
-        });
-
-        result
-            .class(match kind {
-                TextboxKind::SingleLine => "single_line",
-                TextboxKind::MultiLineUnwrapped => "multi_line_unwrapped",
-                TextboxKind::MultiLineWrapped => "multi_line_wrapped",
-            })
-            .role(Role::TextField)
-            .text_value(text_lens)
-            .cursor(CursorIcon::Text)
-            .default_action_verb(DefaultActionVerb::Focus)
-            .navigable(true)
-    }
-}
-
->>>>>>> e1a8863a
 impl<'a, L: Lens> Handle<'a, Textbox<L>> {
     pub fn on_edit<F>(self, callback: F) -> Self
     where
