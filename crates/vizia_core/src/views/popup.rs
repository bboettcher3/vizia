use morphorm::PositionType;

use crate::prelude::*;

#[derive(Debug, Default, Data, Lens, Clone)]
pub struct PopupData {
    pub is_open: bool,
}

impl Model for PopupData {
    fn event(&mut self, _: &mut EventContext, event: &mut Event) {
        event.map(|popup_event, meta| match popup_event {
            PopupEvent::Open => {
                self.is_open = true;
                meta.consume();
            }

            PopupEvent::Close => {
                self.is_open = false;
                meta.consume();
            }

            PopupEvent::Switch => {
                self.is_open ^= true;
                meta.consume();
            }
        });
    }
}

#[derive(Debug)]
pub enum PopupEvent {
    Open,
    Close,
    Switch,
}

pub struct Popup<L> {
    lens: L,
}

impl<L> Popup<L>
where
    L: Lens<Target = bool>,
{
    pub fn new<F>(cx: &mut Context, lens: L, capture_focus: bool, content: F) -> Handle<Self>
    where
        F: 'static + Fn(&mut Context),
    {
        Self { lens: lens.clone() }
            .build(cx, |cx| {
                let parent = cx.current;
                Binding::new(cx, lens.clone(), move |cx, lens| {
<<<<<<< HEAD
                    if lens.get_val(cx) {
=======
                    if let Some(geo) = cx.cache.geo_changed.get_mut(parent) {
                        geo.set(GeoChanged::WIDTH_CHANGED, true);
                    }

                    if lens.get(cx) {
>>>>>>> 7d0ba664
                        if capture_focus {
                            VStack::new(cx, &content).lock_focus_to_within();
                        } else {
                            (content)(cx);
                        }
                    }
                });
            })
            .role(Role::Dialog)
            .checked(lens)
            .position_type(PositionType::SelfDirected)
            .z_index(100)
    }
}

impl<'a, L> Handle<'a, Popup<L>>
where
    L: Lens,
    L::Target: Clone + Data + Into<bool>,
{
    /// Registers a callback for when the user clicks off of the popup, usually with the intent of
    /// closing it.
    pub fn on_blur<F>(self, f: F) -> Self
    where
        F: 'static + Fn(&mut EventContext),
    {
        let focus_event = Box::new(f);
        self.cx.with_current(self.entity, |cx| {
            cx.add_listener(move |popup: &mut Popup<L>, cx, event| {
                let flag: bool = popup.lens.get_val(cx).clone().into();
                event.map(|window_event, meta| match window_event {
                    WindowEvent::MouseDown(_) => {
                        if flag && meta.origin != cx.current() {
                            // Check if the mouse was pressed outside of any descendants
                            if !cx.hovered.is_descendant_of(cx.tree, cx.current) {
                                (focus_event)(cx);
                                meta.consume();
                            }
                        }
                    }

                    WindowEvent::KeyDown(code, _) => {
                        if flag && *code == Code::Escape {
                            (focus_event)(cx);
                        }
                    }

                    _ => {}
                });
            });
        });

        self
    }
}

impl<L> View for Popup<L>
where
    L: Lens,
    L::Target: Into<bool>,
{
    fn element(&self) -> Option<&'static str> {
        Some("popup")
    }

    fn event(&mut self, cx: &mut EventContext, event: &mut Event) {
        event.map(|window_event, _| match window_event {
            WindowEvent::GeometryChanged(_) => {
                let bounds = cx.bounds();
                let window_bounds = cx.cache.get_bounds(Entity::root());

                let dist_bottom = window_bounds.bottom() - bounds.bottom();
                let dist_top = bounds.top() - window_bounds.top();

                let scale = cx.scale_factor();

                if dist_bottom < 0.0 {
                    if dist_top.abs() < dist_bottom.abs() {
                        cx.set_translate((Pixels(0.0), Pixels(-dist_top.abs() / scale)));
                    } else {
                        cx.set_translate((Pixels(0.0), Pixels(-dist_bottom.abs() / scale)));
                    }
                } else {
                    cx.set_translate((Pixels(0.0), Pixels(4.0)));
                }
            }

            _ => {}
        });
    }
}<|MERGE_RESOLUTION|>--- conflicted
+++ resolved
@@ -51,15 +51,11 @@
             .build(cx, |cx| {
                 let parent = cx.current;
                 Binding::new(cx, lens.clone(), move |cx, lens| {
-<<<<<<< HEAD
-                    if lens.get_val(cx) {
-=======
                     if let Some(geo) = cx.cache.geo_changed.get_mut(parent) {
                         geo.set(GeoChanged::WIDTH_CHANGED, true);
                     }
 
-                    if lens.get(cx) {
->>>>>>> 7d0ba664
+                    if lens.get_val(cx) {
                         if capture_focus {
                             VStack::new(cx, &content).lock_focus_to_within();
                         } else {
