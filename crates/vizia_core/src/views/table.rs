use std::marker::PhantomData;
use std::rc::Rc;

use crate::prelude::*;
use crate::state::{BindIndex, BindThen};

// TODO

pub struct Table<B, T: 'static>
where
<<<<<<< HEAD
    B: Bindable<Output = Vec<T>>,
    T: Data,
=======
    L: Lens<Target = Vec<T>>,
    T: PartialEq,
>>>>>>> e0a3625a
{
    p: PhantomData<B>,
}

<<<<<<< HEAD
impl<B: 'static + Bindable<Output = Vec<T>>, T: Data> Table<B, T> {
    pub fn new<'a, F>(cx: &'a mut Context, lens: B, list_builder: F) -> Handle<'a, Self>
=======
impl<L: 'static + Lens<Target = Vec<T>>, T: PartialEq> Table<L, T> {
    pub fn new<'a, F>(cx: &'a mut Context, lens: L, list_builder: F) -> Handle<'a, Self>
>>>>>>> e0a3625a
    where
        F: 'static + Fn(&mut Context, B),
    {
        Self { p: PhantomData::default() }.build(cx, move |cx| {
            HStack::new(cx, move |cx| {
                (list_builder)(cx, lens);
            });
        })
    }
}

<<<<<<< HEAD
impl<B: 'static + Bindable<Output = Vec<T>>, T: Data> View for Table<B, T>
=======
impl<L: 'static + Lens<Target = Vec<T>>, T: PartialEq> View for Table<L, T>
>>>>>>> e0a3625a
where
    B: 'static + Bindable<Output = Vec<T>>,
{
    fn element(&self) -> Option<&'static str> {
        Some("table")
    }
}

pub struct TableColumn<R, L, T, U>
where
    R: Bindable<Output = Vec<T>>,
    L: Lens<Source = T, Target = U>,
    T: PartialEq,
    U: PartialEq,
{
    p1: PhantomData<R>,
    p2: PhantomData<L>,
}

impl<R, L, T: Data, U: Data> TableColumn<R, L, T, U>
where
    R: Bindable<Output = Vec<T>>,
    L: Lens<Source = T, Target = U>,
{
    pub fn new<F, Label>(
        cx: &mut Context,
        list: R,
        item: L,
        label: Label,
        content: F,
    ) -> Handle<Self>
    where
        F: 'static + Fn(&mut Context, usize, BindThen<BindIndex<R, T>, L, U>),
        Label: 'static + Fn(&mut Context),
    {
        Self { p1: PhantomData::default(), p2: PhantomData::default() }.build(cx, move |cx| {
            //VStack::new(cx, move |cx|{
            (label)(cx);
            //    Element::new(cx).height(Pixels(1.0)).background_color(Color::black());
            //}).height(Pixels(30.0));

            let content = Rc::new(content);
            //let item = item.clone();
            List::new(cx, list, move |cx, index, it| {
                let content = content.clone();
                let item = item.clone();
                VStack::new(cx, move |cx| {
                    let item = item.clone();
                    Binding::new(cx, it.then(item), move |cx, l| {
                        (content)(cx, index, l.clone());
                    });
                });
            })
            .width(Stretch(1.0));
        })
    }
}

impl<R, L, T: 'static + PartialEq, U: 'static + PartialEq> View for TableColumn<R, L, T, U>
where
    R: Bindable<Output = Vec<T>>,
    L: Lens<Source = T, Target = U>,
{
    fn element(&self) -> Option<&'static str> {
        Some("tablecolumn")
    }
}<|MERGE_RESOLUTION|>--- conflicted
+++ resolved
@@ -8,24 +8,14 @@
 
 pub struct Table<B, T: 'static>
 where
-<<<<<<< HEAD
     B: Bindable<Output = Vec<T>>,
     T: Data,
-=======
-    L: Lens<Target = Vec<T>>,
-    T: PartialEq,
->>>>>>> e0a3625a
 {
     p: PhantomData<B>,
 }
 
-<<<<<<< HEAD
 impl<B: 'static + Bindable<Output = Vec<T>>, T: Data> Table<B, T> {
     pub fn new<'a, F>(cx: &'a mut Context, lens: B, list_builder: F) -> Handle<'a, Self>
-=======
-impl<L: 'static + Lens<Target = Vec<T>>, T: PartialEq> Table<L, T> {
-    pub fn new<'a, F>(cx: &'a mut Context, lens: L, list_builder: F) -> Handle<'a, Self>
->>>>>>> e0a3625a
     where
         F: 'static + Fn(&mut Context, B),
     {
@@ -37,11 +27,7 @@
     }
 }
 
-<<<<<<< HEAD
 impl<B: 'static + Bindable<Output = Vec<T>>, T: Data> View for Table<B, T>
-=======
-impl<L: 'static + Lens<Target = Vec<T>>, T: PartialEq> View for Table<L, T>
->>>>>>> e0a3625a
 where
     B: 'static + Bindable<Output = Vec<T>>,
 {
