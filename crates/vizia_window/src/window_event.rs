use crate::{CursorIcon, Position, WindowSize};
use morphorm::GeometryChanged;
use vizia_input::{Code, Key, MouseButton};

/// Events generated by the application in response to OS events as well as events that can be used
/// to set properties of the window.
///
/// This type is part of the prelude.
#[derive(Debug, Clone)]
pub enum WindowEvent {
    /// Emitted when a window is closed. Can also be emitted by a view or model to close the window.
    WindowClose,
    /// Emitted when a window changes size.
    WindowResize(f32, f32),
    /// Emitted when a mouse button is double clicked.
    MouseDoubleClick(MouseButton),
    /// Emitted when a mouse button is triple clicked
    MouseTripleClick(MouseButton),
    /// Emitted when a mouse button is pressed
    MouseDown(MouseButton),
    /// Emitted when a mouse button is released.
    MouseUp(MouseButton),
    /// Emitted when the primary mouse button or trigger key is pressed and then released on a view
    Press {
        mouse: bool,
    },
    /// Emitted when the primary mouse button or trigger key is pressed on a view
    PressDown {
        mouse: bool,
    },
    /// Emitted when the mouse cursor is moved
    MouseMove(f32, f32),
    /// Emitted when the mouse scroll wheel is scrolled.
    MouseScroll(f32, f32),
    /// Emitted when the mouse cursor enters the bounding box of an entity.
    MouseOver,
    /// Emitted when the mouse cursor leaves the bounding box of an entity.
    MouseOut,
    /// Emitted when the mouse cursor enters an entity.
    MouseEnter,
    /// Emitted when the mouse cursor leaves an entity.
    MouseLeave,
    // Emitted when an entity gains keyboard focus.
    FocusIn,
    // Emitted when an entity loses keyboard focus.
    FocusOut,
    /// Emitted when a character is typed.
    CharInput(char),
    /// Emitted when a keyboard key is pressed.
    KeyDown(Code, Option<Key>),
    /// Emitted when a keyboard key is released.
    KeyUp(Code, Option<Key>),
    /// Sets the mouse cursor icon.
    SetCursor(CursorIcon),
    /// Grabs the mouse cursor, preventing it from leaving the window.
    GrabCursor(bool),
    /// Sets the (x,y) position of the mouse cursor in window coordinates.
    SetCursorPosition(u32, u32),
    /// Sets the title of the window.
    SetTitle(String),
    /// Sets the size of the window.
    SetSize(WindowSize),
    /// Sets the position of the window.
    SetPosition(Position),
    /// Sets the maximum size of the window.
    SetMaxSize(Option<WindowSize>),
    /// Sets the minimum size of the window.
    SetMinSize(Option<WindowSize>),
    /// Sets whether the window is resizable.
    SetResizable(bool),
    /// Sets whether the window is minimized.
    SetMinimized(bool),
    /// Sets whether the window is maximized.
    SetMaximized(bool),
    /// Sets whether the window is visible.
    SetVisible(bool),
    /// Sets whether the window has decorations.
    SetDecorations(bool),
    /// Sets whether the window remains on top of other windows.
    SetAlwaysOnTop(bool),
    /// Emitted when mouse events have been captured.
    MouseCaptureEvent,
    /// Emitted when mouse events have been released.
    MouseCaptureOutEvent,
    // TODO: check if this includes margins + borders.
    /// Emitted when an entity changes position or size.
    GeometryChanged(GeometryChanged),
    /// Requests a redraw of the window contents.
    Redraw,
    /// Request a restyle.
    Restyle,
    /// Requests a relayout.
    Relayout,
    /// Prints the debug message to the console.
    Debug(String),
<<<<<<< HEAD
    ActionRequest(accesskit::ActionRequest),
=======
    /// Reloads all application stylesheets.
    ReloadStyles,
>>>>>>> 6dfa0b84
}<|MERGE_RESOLUTION|>--- conflicted
+++ resolved
@@ -93,10 +93,7 @@
     Relayout,
     /// Prints the debug message to the console.
     Debug(String),
-<<<<<<< HEAD
     ActionRequest(accesskit::ActionRequest),
-=======
     /// Reloads all application stylesheets.
     ReloadStyles,
->>>>>>> 6dfa0b84
 }