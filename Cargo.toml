[package]
name = "vizia"
version = "0.1.0"
edition = "2021"
license = "MIT"
description = "A Rust GUI Framework"
autoexamples = false
rust-version = "1.60"

[workspace]
members = [ "crates/*", "run-wasm" ]

[[example]]
name = "accesskit"
path = "examples/accessibility/accesskit.rs"

[[example]]
name = "action_modifier"
path = "examples/action_modifier.rs"

[[example]]
name = "animation"
path = "examples/animation.rs"

[[example]]
name = "datepicker"
path = "examples/views/datepicker.rs"

[[example]]
name = "colorpicker"
path = "examples/views/colorpicker.rs"

[[example]]
name = "xypad"
path = "examples/views/xypad.rs"

[[example]]
name = "picklist"
path = "examples/views/picklist.rs"

[[example]]
name = "datetimepicker"
path = "examples/views/datetimepicker.rs"

[[example]]
name = "cursor_icon"
path = "examples/cursor_icon.rs"

[[example]]
name = "l10n"
path = "examples/localization/l10n.rs"

[[example]]
name = "modal"
path = "examples/modal.rs"

[[example]]
name = "more_knobs"
path = "examples/more_knobs.rs"

[[example]]
name = "proxy"
path = "examples/proxy.rs"

[[example]]
name = "key_input_propagation"
path = "examples/key_input_propagation.rs"

[[example]]
name = "scrollview"
path = "examples/views/scrollview.rs"

[[example]]
name = "stylesheet"
path = "examples/stylesheet.rs"

[[example]]
name = "switch"
path = "examples/views/switch.rs"

[[example]]
name = "table"
path = "examples/views/table.rs"

[[example]]
name = "notification"
path = "examples/views/notification.rs"

[[example]]
name = "chip"
path = "examples/views/chip.rs"

[[example]]
name = "textbox_list"
path = "examples/textbox_list.rs"

[[example]]
name = "button"
path = "examples/views/button.rs"

[[example]]
name = "checkbox"
path = "examples/views/checkbox.rs"

[[example]]
name = "dropdown"
path = "examples/views/dropdown.rs"

[[example]]
name = "image"
path = "examples/views/image.rs"

[[example]]
name = "knob"
path = "examples/views/knob.rs"

[[example]]
name = "label"
path = "examples/views/label.rs"

[[example]]
name = "tooltip"
path = "examples/views/tooltip.rs"

[[example]]
name = "timepicker"
path = "examples/views/timepicker.rs"

[[example]]
name = "spinbox"
path = "examples/views/spinbox.rs"

[[example]]
name = "slider"
path = "examples/views/slider.rs"


[[example]]
name = "radiobutton"
path = "examples/views/radiobutton.rs"

[[example]]
name = "zstack"
path = "examples/views/zstack.rs"

[[example]]
name = "hstack"
path = "examples/views/hstack.rs"

[[example]]
name = "vstack"
path = "examples/views/vstack.rs"

[[example]]
name = "popup"
path = "examples/views/popup.rs"


[[example]]
name = "spinbox"
path = "examples/views/spinbox.rs"



[[example]]
name = "textbox"
path = "examples/views/textbox.rs"

[[example]]
name = "number_input"
path = "examples/number_input.rs"

[[example]]
name = "widget_gallery"
path = "examples/widget_gallery.rs"

[[example]]
name = "list"
path = "examples/views/list.rs"

[[example]]
name = "selectable_list"
path = "examples/lists/selectable_list.rs"

[[example]]
name = "editable_list"
path = "examples/lists/editable_list.rs"

[[example]]
name = "multiselectable_list"
path = "examples/lists/multiselectable_list.rs"

[[example]]
name = "sortable_list"
path = "examples/lists/sortable_list.rs"

[[example]]
name = "static_list"
path = "examples/lists/static_list.rs"

<<<<<<< HEAD

=======
>>>>>>> d898ea97
[[example]]
name = "menu"
path = "examples/views/menu.rs"

[[example]]
name = "tabs"
path = "examples/views/tabs.rs"


[[example]]
name = "counter"
path = "examples/7GUIs/counter.rs"

[[example]]
name = "temperature_converter"
path = "examples/7GUIs/temperature_converter.rs"

[[example]]
name = "flight_booker"
path = "examples/7GUIs/flight_booker.rs"

[[example]]
name = "crud"
path = "examples/7GUIs/crud.rs"

[[example]]
name = "focus_order"
path = "examples/accessibility/focus_order.rs"

[[example]]
name = "keymap_basic"
path = "examples/keymap_basic.rs"

[[example]]
name = "keymap_change_entries"
path = "examples/keymap_change_entries.rs"

[[example]]
name = "mouse_delta"
path = "examples/mouse_delta.rs"

[[example]]
name = "window_modifiers"
path = "examples/window_modifiers.rs"

[[example]]
name = "user_scale"
path = "examples/user_scale.rs"

[[example]]
name = "long_list"
path = "examples/lists/long_list.rs"

[[example]]
name = "locale_binding"
path = "examples/localization/locale_binding.rs"

[[example]]
name = "ignore_default_theme"
path = "examples/ignore_default_theme.rs"

[[example]]
name = "outline"
path = "examples/style/outline.rs"

[[example]]
<<<<<<< HEAD
name = "fluent_translation"
path = "examples/localization/fluent_translation.rs"

[[example]]
name = "fluent_variables"
path = "examples/localization/fluent_variables.rs"
=======
name = "gradient"
path = "examples/style/gradient.rs"
>>>>>>> d898ea97

[[example]]
name = "save_dialog"
path = "examples/save_dialog.rs"

[[example]]
name = "transform"
path = "examples/style/transform.rs"

[[example]]
name = "transform_origin"
path = "examples/style/transform_origin.rs"

[[example]]
name = "gradient"
path = "examples/style/gradient.rs"

[[example]]
name = "box_shadow"
path = "examples/style/box_shadow.rs"

[[example]]
name = "border"
path = "examples/style/border.rs"

[[example]]
name = "text"
path = "examples/style/text.rs"

[[example]]
name = "filter"
path = "examples/style/filter.rs"

[[example]]
name = "clipping"
path = "examples/style/clipping.rs"

[[example]]
name = "zorder"
path = "examples/style/zorder.rs"

[[example]]
name = "combinators"
path = "examples/style/combinators.rs"

[[example]]
name = "selectors"
path = "examples/style/selectors.rs"

[[example]]
name = "pseudo_classes"
path = "examples/style/pseudo_classes.rs"

[[example]]
name = "background_size"
path = "examples/style/background_size.rs"

[[example]]
name = "boolean"
path = "examples/binding/boolean.rs"

[[example]]
name = "text_layout"
path = "examples/text_layout.rs"

[features]
default = ["winit", "clipboard", "x11", "wayland", "embedded_fonts"]
clipboard = ["vizia_core/clipboard", "vizia_winit?/clipboard"]
serde = ["vizia_core/serde"]
winit = ["vizia_winit"]
baseview = ["vizia_baseview"]
x11 = ["vizia_winit?/x11", "vizia_core/x11"]
wayland = ["vizia_winit?/wayland", "vizia_core/wayland"]
embedded_fonts = ["vizia_core/embedded_fonts"]

[dependencies]
vizia_core = { version = "0.1.0", path = "crates/vizia_core"}
vizia_winit = { version = "0.1.0", path = "crates/vizia_winit", optional = true }
vizia_baseview = { version = "0.1.0", path = "crates/vizia_baseview", optional = true }

[dev-dependencies]
english-numbers = "0.3.3"
lazy_static = "1.4.0"
chrono = "0.4.19"
image = { version = "0.24.0", default-features = false, features = ["png"] }
reqwest = { version = "0.11.9", features = ["blocking"] }
instant = "0.1.12"<|MERGE_RESOLUTION|>--- conflicted
+++ resolved
@@ -198,10 +198,6 @@
 name = "static_list"
 path = "examples/lists/static_list.rs"
 
-<<<<<<< HEAD
-
-=======
->>>>>>> d898ea97
 [[example]]
 name = "menu"
 path = "examples/views/menu.rs"
@@ -268,17 +264,12 @@
 path = "examples/style/outline.rs"
 
 [[example]]
-<<<<<<< HEAD
 name = "fluent_translation"
 path = "examples/localization/fluent_translation.rs"
 
 [[example]]
 name = "fluent_variables"
 path = "examples/localization/fluent_variables.rs"
-=======
-name = "gradient"
-path = "examples/style/gradient.rs"
->>>>>>> d898ea97
 
 [[example]]
 name = "save_dialog"
